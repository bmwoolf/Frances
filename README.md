# Frances
A closed-loop metabolic pathway optimizer that optimizes a microbial production loop for a specific target molecule.

## Root function 
`optimize(target_molecule)` --> strain_design + pathway edits + predicted yield

Example:
```python
optimize(target_molecule="limonene", host_organism="E.coli") → { "knockout": [geneX], "overexpress": [geneY], "yield": 12.3 g/L }
```

<<<<<<< HEAD
## Steps
1. Ingests a target molecule + host organism
2. Runs GNN + Attention on the metabolic graph
3. Generates interventions (knockouts/overexpressions)
4. Simulates flux + yield (CobraPy or BiGG proxy)
5. Returns actionable strain design
6. Stores design + result for future reuse or retraining

All this so they can cut biomanufacturing time
=======
## Tools
Data sources: MetaCyc, KEGG, BioCyc  
Graph construction: NetworkX  
GNN + attention: PyTorch Geometric (GATConv)  
RL policy (strain edits): PPO, SBX
Flux simulation: CobraPy (proxy to FBA)
>>>>>>> e659e2ea
<|MERGE_RESOLUTION|>--- conflicted
+++ resolved
@@ -9,7 +9,6 @@
 optimize(target_molecule="limonene", host_organism="E.coli") → { "knockout": [geneX], "overexpress": [geneY], "yield": 12.3 g/L }
 ```
 
-<<<<<<< HEAD
 ## Steps
 1. Ingests a target molecule + host organism
 2. Runs GNN + Attention on the metabolic graph
@@ -18,12 +17,11 @@
 5. Returns actionable strain design
 6. Stores design + result for future reuse or retraining
 
-All this so they can cut biomanufacturing time
-=======
 ## Tools
 Data sources: MetaCyc, KEGG, BioCyc  
 Graph construction: NetworkX  
 GNN + attention: PyTorch Geometric (GATConv)  
 RL policy (strain edits): PPO, SBX
 Flux simulation: CobraPy (proxy to FBA)
->>>>>>> e659e2ea
+
+All this so they can cut biomanufacturing time 